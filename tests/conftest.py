# -*- coding: utf-8 -*-
#
# This file is part of DataCite.
#
# Copyright (C) 2016 CERN.
#
# DataCite is free software; you can redistribute it and/or modify it
# under the terms of the Revised BSD License; see LICENSE file for
# more details.

"""Pytest configuration."""

from __future__ import absolute_import, print_function

import json
from os.path import dirname, join

import pytest
import responses
from lxml import etree


def pytest_addoption(parser):
    parser.addoption(
        "--runpw", action="store_true", default=False,
        help="run tests that require password"
    )


def pytest_collection_modifyitems(config, items):
    if config.getoption("--runpw"):
        # --runslow given in cli: do not skip slow tests
        return
    skip_pw = pytest.mark.skip(reason="need --runpw option to run")
    for item in items:
        if "pw" in item.keywords:
            item.add_marker(skip_pw)


@pytest.fixture
def example_json_file():
    """Load DataCite v3.1 full example JSON."""
    path = dirname(__file__)
    with open(join(
            path,
            'data',
            'datacite-v3.1-full-example.json')) as file:
        return file.read()


@pytest.fixture
def example_json_file40():
    """Load DataCite v4.0 full example JSON."""
    path = dirname(__file__)
    with open(join(
            path,
            'data',
            'datacite-v4.0-full-example.json')) as file:
        return file.read()


@pytest.fixture
def example_json_file41():
    """Load DataCite v4.1 full example JSON."""
    path = dirname(__file__)
    with open(join(
            path,
            'data',
            'datacite-v4.1-full-example.json')) as file:
        return file.read()


@pytest.fixture
def example_json_file42():
    """Load DataCite v4.2 full example JSON."""
    path = dirname(__file__)
    with open(join(
            path,
            'data',
            'datacite-v4.2-full-example.json')) as file:
        return file.read()


@pytest.fixture
def example_json_file43():
    """Load DataCite v4.3 full example JSON."""
    path = dirname(__file__)
    with open(join(
            path,
            'data',
            'datacite-v4.3-full-example.json')) as file:
        return file.read()


@pytest.fixture
def example_json(example_json_file):
    """Load the DataCite v3.1 full example into a dict."""
    return json.loads(example_json_file)


@pytest.fixture
def example_json40(example_json_file40):
    """Load the DataCite v4.0 full example into a dict."""
    return json.loads(example_json_file40)


@pytest.fixture
def example_json41(example_json_file41):
    """Load the DataCite v4.1 full example into a dict."""
    return json.loads(example_json_file41)


@pytest.fixture
def example_json42(example_json_file42):
    """Load the DataCite v4.2 full example into a dict."""
    return json.loads(example_json_file42)


@pytest.fixture
def example_json43(example_json_file43):
    """Load the DataCite v4.3 full example into a dict."""
    return json.loads(example_json_file43)


def load_xml(filename):
    """Helper method for loading the XML example file."""
    path = dirname(__file__)
    with open(join(path, 'data', filename)) as file:
        content = file.read()
    return content


@pytest.fixture
def example_xml_file():
    """Load DataCite v3.1 full example XML."""
    return load_xml('datacite-v3.1-full-example.xml')


@pytest.fixture
def example_xml_file40():
    """Load DataCite v4.0 full example XML."""
    return load_xml('datacite-v4.0-full-example.xml')


@pytest.fixture
def example_xml_file41():
    """Load DataCite v4.1 full example XML."""
    return load_xml('datacite-v4.1-full-example.xml')


@pytest.fixture
def example_xml_file42():
    """Load DataCite v4.2 full example XML."""
    return load_xml('datacite-v4.2-full-example.xml')


@pytest.fixture
def example_xml_file43():
    """Load DataCite v4.3 full example XML."""
    return load_xml('datacite-v4.3-full-example.xml')


@pytest.fixture
def example_xml(example_xml_file):
    """Load DataCite v3.1 full example as an etree."""
    return etree.fromstring(example_xml_file.encode('utf-8'))


@pytest.fixture
def example_xml40(example_xml_file40):
    """Load DataCite v4.0 full example as an etree."""
    return etree.fromstring(example_xml_file40.encode('utf-8'))


@pytest.fixture
def example_xml41(example_xml_file41):
    """Load DataCite v4.1 full example as an etree."""
    return etree.fromstring(example_xml_file41.encode('utf-8'))


@pytest.fixture
def example_xml42(example_xml_file41):
    """Load DataCite v4.2 full example as an etree."""
    return etree.fromstring(example_xml_file42.encode('utf-8'))


@pytest.fixture
def example_xml43(example_xml_file41):
    """Load DataCite v4.3 full example as an etree."""
    return etree.fromstring(example_xml_file43.encode('utf-8'))


def _load_xsd(xsd_filename):
    """Load one of the XSD schemas."""
    with open(join(dirname(__file__), 'data', 'xml.xsd')) as fp:
        xmlxsd = fp.read()

    # Ensure the schema validator doesn't make any http requests.
    responses.add(
        responses.GET,
        'https://www.w3.org/2009/01/xml.xsd',
        body=xmlxsd)

    return etree.XMLSchema(
        file='file://' + join(dirname(__file__), 'data', xsd_filename)
    )


@pytest.fixture(scope='session')
def xsd31():
    """Load DataCite v3.1 full example as an etree."""
    return _load_xsd('metadata31.xsd')


@pytest.fixture(scope='session')
def xsd40():
    """Load DataCite v4.0 full example as an etree."""
    return _load_xsd('metadata40.xsd')


@pytest.fixture(scope='session')
def xsd41():
    """Load DataCite v4.1 full example as an etree."""
    return _load_xsd('metadata41.xsd')


@pytest.fixture(scope='session')
def xsd42():
    """Load DataCite v4.2 full example as an etree."""
    return _load_xsd('4.2/metadata.xsd')


@pytest.fixture(scope='session')
def xsd43():
    """Load DataCite v4.3 full example as an etree."""
    return _load_xsd('4.3/metadata.xsd')


@pytest.fixture(scope='function')
def minimal_json42():
    """Minimal valid JSON for DataCite 4.2."""
    return {
        'identifiers': [{
            'identifierType': 'DOI',
            'identifier': '10.1234/foo.bar',
        }],
<<<<<<< HEAD
=======
        'creators': [
            {'name': 'Nielsen, Lars Holm'},
        ],
        'titles': [
            {'title': 'Minimal Test Case'}
        ],
        'publisher': 'Invenio Software',
        'publicationYear': '2016',
        'types': {
            'resourceType': '',
            'resourceTypeGeneral': 'Software'
        },
        'schemaVersion': 'http://datacite.org/schema/kernel-4'
    }


@pytest.fixture(scope='function')
def minimal_json43():
    """Minimal valid JSON for DataCite 4.3."""
    return {
        'identifiers': [{
            'identifierType': 'DOI',
            'identifier': '10.1234/foo.bar',
        }],
>>>>>>> 157bf987
        'creators': [
            {'name': 'Nielsen, Lars Holm'},
        ],
        'titles': [
            {'title': 'Minimal Test Case'}
        ],
        'publisher': 'Invenio Software',
        'publicationYear': '2016',
        'types': {
            'resourceType': '',
            'resourceTypeGeneral': 'Software'
        },
        'schemaVersion': 'http://datacite.org/schema/kernel-4'
    }<|MERGE_RESOLUTION|>--- conflicted
+++ resolved
@@ -244,8 +244,6 @@
             'identifierType': 'DOI',
             'identifier': '10.1234/foo.bar',
         }],
-<<<<<<< HEAD
-=======
         'creators': [
             {'name': 'Nielsen, Lars Holm'},
         ],
@@ -270,7 +268,6 @@
             'identifierType': 'DOI',
             'identifier': '10.1234/foo.bar',
         }],
->>>>>>> 157bf987
         'creators': [
             {'name': 'Nielsen, Lars Holm'},
         ],
