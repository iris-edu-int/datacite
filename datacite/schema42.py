# -*- coding: utf-8 -*-
#
# This file is part of DataCite.
#
# Copyright (C) 2016 CERN.
# Copyright (C) 2019 Caltech.
#
# DataCite is free software; you can redistribute it and/or modify it
# under the terms of the Revised BSD License; see LICENSE file for
# more details.

"""DataCite v4.2 JSON to XML transformations."""

from __future__ import absolute_import, print_function

import pkg_resources
from lxml import etree
from lxml.builder import E

from .jsonutils import validator_factory
from .xmlutils import Rules, dump_etree_helper, etree_to_string, \
    set_elem_attr, set_non_empty_attr

rules = Rules()

ns = {
    None: 'http://datacite.org/schema/kernel-4',
    'xsi': 'http://www.w3.org/2001/XMLSchema-instance',
    'xml': 'xml',
}

root_attribs = {
    '{http://www.w3.org/2001/XMLSchema-instance}schemaLocation':
    'http://datacite.org/schema/kernel-4 '
    'http://schema.datacite.org/meta/kernel-4.2/metadata.xsd',
}

validator = validator_factory(pkg_resources.resource_filename(
    'datacite',
    'schemas/datacite-v4.2.json'
))


def dump_etree(data):
    """Convert JSON dictionary to DataCite v4.2 XML as ElementTree."""
    return dump_etree_helper(data, rules, ns, root_attribs)


def tostring(data, **kwargs):
    """Convert JSON dictionary to DataCite v4.2 XML as string."""
    return etree_to_string(dump_etree(data), **kwargs)


def validate(data):
    """Validate DataCite v4.2 JSON dictionary."""
    return validator.is_valid(data)


@rules.rule('identifiers')
def identifiers(root, values):
    """Transform identifiers to alternateIdenftifiers and identifier."""
    """
    We assume there will only be 1 DOI identifier for the record.
    Any other identifiers are alternative identifiers.
    """
    root = ''
    doi = ''
    for value in values:
<<<<<<< HEAD
        print(value['identifierType'])
        print(value['identifierType'] == 'DOI')
=======
>>>>>>> 157bf987
        if value['identifierType'] == 'DOI':
            if doi != '':
                #Don't know what to do with two DOIs
                #Which is the actual identifier?
                raise TypeError
            doi = E.identifier(
                value['identifier'],
                identifierType='DOI'
            )
        else:
            if root == '':
                root = E.alternateIdentifiers()
            elem = E.alternateIdentifier(value['identifier'])
            elem.set('alternateIdentifierType', value['identifierType'])
            root.append(elem)
<<<<<<< HEAD
    print("LOOP")
    print(root)
=======
>>>>>>> 157bf987
    if root == '':
        #If we only have the DOI
        return doi
    else:
        return (root,doi)


def affiliations(root, values):
    """Extract affiliation."""
    vals = values.get('affiliations', [])
    for val in vals:
        elem = E.affiliation(val['affiliation'])
        root.append(elem)


def familyname(root, value):
    """Extract family name."""
    val = value.get('familyName')
    if val:
        root.append(E.familyName(val))


def givenname(root, value):
    """Extract family name."""
    val = value.get('givenName')
    if val:
        root.append(E.givenName(val))


def person_or_org_name(root, value, xml_tagname,json_tagname):
    """Extract creator/contributor name and it's 'nameType' attribute."""
    elem = E(xml_tagname, value[json_tagname])
    set_elem_attr(elem, 'nameType', value)
    set_non_empty_attr(elem, '{xml}lang', value.get('lang'))
    root.append(elem)


def nameidentifiers(root, values):
    """Extract nameidentifier."""
    vals = values.get('nameIdentifiers', [])
    for val in vals:
        if val.get('nameIdentifier'):
            elem = E.nameIdentifier(val['nameIdentifier'])
            elem.set('nameIdentifierScheme', val['nameIdentifierScheme'])
            set_elem_attr(elem, 'schemeURI', val)
            root.append(elem)


@rules.rule('creators')
def creators(path, values):
    """Transform creators."""
    if not values:
        return

    root = E.creators()
    for value in values:
        creator = E.creator()
        person_or_org_name(creator, value, 'creatorName', 'name')
        givenname(creator, value)
        familyname(creator, value)
        nameidentifiers(creator, value)
        affiliations(creator, value)
        root.append(creator)

    return root


@rules.rule('titles')
def titles(path, values):
    """Transform titles."""
    if not values:
        return
    root = E.titles()

    for value in values:
        elem = etree.Element('title', nsmap=ns)
        elem.text = value['title']
        set_non_empty_attr(elem, '{xml}lang', value.get('lang'))
        # 'type' was a mistake in 4.0 serializer, which is supported
        # for backwards compatibility until kernel 5 is released.
        set_non_empty_attr(elem, 'titleType', value.get('type'))
        # 'titleType' will supersede 'type' if available
        set_non_empty_attr(elem, 'titleType', value.get('titleType'))
        root.append(elem)

    return root


@rules.rule('publisher')
def publisher(path, value):
    """Transform publisher."""
    if not value:
        return
    return E.publisher(value)


@rules.rule('publicationYear')
def publication_year(path, value):
    """Transform publicationYear."""
    if not value:
        return
    return E.publicationYear(str(value))


@rules.rule('subjects')
def subjects(path, values):
    """Transform subjects."""
    if not values:
        return

    root = E.subjects()
    for value in values:
        elem = E.subject(value['subject'])
        set_non_empty_attr(elem, '{xml}lang', value.get('lang'))
        set_elem_attr(elem, 'subjectScheme', value)
        set_elem_attr(elem, 'schemeURI', value)
        set_elem_attr(elem, 'valueURI', value)
        root.append(elem)
    return root


@rules.rule('contributors')
def contributors(path, values):
    """Transform contributors."""
    if not values:
        return

    root = E.contributors()
    for value in values:
        contributor = E.contributor()
        person_or_org_name(contributor, value, 'contributorName', 'name')
        set_elem_attr(contributor, 'contributorType', value)
        givenname(contributor, value)
        familyname(contributor, value)
        nameidentifiers(contributor, value)
        affiliations(contributor, value)
        root.append(contributor)

    return root


@rules.rule('dates')
def dates(path, values):
    """Transform dates."""
    if not values:
        return

    root = E.dates()
    for value in values:
        elem = E.date(value['date'], dateType=value['dateType'])
        set_elem_attr(elem, 'dateInformation', value)
        root.append(elem)

    return root


@rules.rule('language')
def language(path, value):
    """Transform language."""
    if not value:
        return
    return E.language(value)


@rules.rule('types')
def resource_type(path, value):
    """Transform resourceType."""
    elem = E.resourceType()
    elem.set('resourceTypeGeneral', value['resourceTypeGeneral'])
    elem.text = value['resourceType']
    return elem


@rules.rule('relatedIdentifiers')
def related_identifiers(path, values):
    """Transform relatedIdentifiers."""
    if not values:
        return

    root = E.relatedIdentifiers()
    for value in values:
        elem = E.relatedIdentifier()
        elem.text = value['relatedIdentifier']
        elem.set('relatedIdentifierType', value['relatedIdentifierType'])
        elem.set('relationType', value['relationType'])
        set_elem_attr(elem, 'relatedMetadataScheme', value)
        set_elem_attr(elem, 'schemeURI', value)
        set_elem_attr(elem, 'schemeType', value)
        set_elem_attr(elem, 'resourceTypeGeneral', value)
        root.append(elem)
    return root


def free_text_list(plural, singular, values):
    """List of elements with free text."""
    if not values:
        return
    root = etree.Element(plural)
    for value in values:
        etree.SubElement(root, singular).text = value
    return root


@rules.rule('sizes')
def sizes(path, values):
    """Transform sizes."""
    return free_text_list('sizes', 'size', values)


@rules.rule('formats')
def formats(path, values):
    """Transform sizes."""
    return free_text_list('formats', 'format', values)


@rules.rule('version')
def version(path, value):
    """Transform version."""
    if not value:
        return
    return E.version(value)


@rules.rule('rightsList')
def rights(path, values):
    """Transform rights."""
    if not values:
        return

    root = E.rightsList()
    for value in values:
        if 'rights' in value:
            elem = E.rights(value['rights'])
        #Handle the odd case where no rights text present
        else:
            elem = E.rights()
        set_elem_attr(elem, 'rightsURI', value)
        set_elem_attr(elem, 'rightsIdentifierScheme', value)
        set_elem_attr(elem, 'rightsIdentifier', value)
        set_elem_attr(elem, 'schemeURI', value)
        set_non_empty_attr(elem, '{xml}lang', value.get('lang'))
        root.append(elem)
    return root


@rules.rule('descriptions')
def descriptions(path, values):
    """Transform descriptions."""
    if not values:
        return

    root = E.descriptions()
    for value in values:
        elem = E.description(
            value['description'], descriptionType=value['descriptionType']
        )
        set_non_empty_attr(elem, '{xml}lang', value.get('lang'))
        root.append(elem)

    return root


def geopoint(root, value):
    """Extract a point (either geoLocationPoint or polygonPoint)."""
    root.append(E.pointLongitude(str(value['pointLongitude'])))
    root.append(E.pointLatitude(str(value['pointLatitude'])))


@rules.rule('geoLocations')
def geolocations(path, values):
    """Transform geolocations."""
    if not values:
        return

    root = E.geoLocations()
    for value in values:
        element = E.geoLocation()

        place = value.get('geoLocationPlace')
        if place:
            element.append(E.geoLocationPlace(place))

        point = value.get('geoLocationPoint')
        if point:
            elem = E.geoLocationPoint()
            geopoint(elem, point)
            element.append(elem)

        box = value.get('geoLocationBox')
        if box:
            elem = E.geoLocationBox()
            elem.append(E.westBoundLongitude(str(box['westBoundLongitude'])))
            elem.append(E.eastBoundLongitude(str(box['eastBoundLongitude'])))
            elem.append(E.southBoundLatitude(str(box['southBoundLatitude'])))
            elem.append(E.northBoundLatitude(str(box['northBoundLatitude'])))
            element.append(elem)

        polygons = value.get('geoLocationPolygons', [])
        for polygon in polygons:
            elem = E.geoLocationPolygon()
            points = polygon["polygonPoints"]
            for p in points:
                e = E.polygonPoint()
                geopoint(e, p)
                elem.append(e)
            inPoint = polygon.get("inPolygonPoint")
            if inPoint:
                e = E.inPolygonPoint()
                geopoint(e, inPoint)
                elem.append(e)
            element.append(elem)

        root.append(element)
    return root


@rules.rule('fundingReferences')
def fundingreferences(path, values):
    """Transform funding references."""
    if not values:
        return

    root = E.fundingReferences()
    for value in values:
        element = E.fundingReference()

        element.append(E.funderName(value.get('funderName')))

        identifier = value.get('funderIdentifier')
        if identifier:
            elem = E.funderIdentifier(identifier)
            typev = value.get('funderIdentifierType')
            if typev:
                elem.set('funderIdentifierType', typev)
            element.append(elem)

        number = value.get('awardNumber')
        if number:
            elem = E.awardNumber(number)
            uri = value.get('awardURI')
            if uri:
                elem.set('awardURI', uri)
            element.append(elem)

        title = value.get('awardTitle')
        if title:
            element.append(E.awardTitle(title))
        if len(element):
            root.append(element)
    return root<|MERGE_RESOLUTION|>--- conflicted
+++ resolved
@@ -66,11 +66,6 @@
     root = ''
     doi = ''
     for value in values:
-<<<<<<< HEAD
-        print(value['identifierType'])
-        print(value['identifierType'] == 'DOI')
-=======
->>>>>>> 157bf987
         if value['identifierType'] == 'DOI':
             if doi != '':
                 #Don't know what to do with two DOIs
@@ -86,11 +81,6 @@
             elem = E.alternateIdentifier(value['identifier'])
             elem.set('alternateIdentifierType', value['identifierType'])
             root.append(elem)
-<<<<<<< HEAD
-    print("LOOP")
-    print(root)
-=======
->>>>>>> 157bf987
     if root == '':
         #If we only have the DOI
         return doi
